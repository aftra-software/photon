--- conflicted
+++ resolved
@@ -272,18 +272,9 @@
                 .trim(),
         );
         for extractor in self.extractors.iter() {
-<<<<<<< HEAD
-            if extractor.name.is_some() {
-                if let Some(res) = extractor.extract(&resp, regex_cache, &ctx, photon_ctx) {
-                    // A bit clunky to safely mutate the shared parent of the current ctx
-                    let tmp = ctx.parent.as_ref().unwrap().clone();
-                    let mut parent = tmp.borrow_mut();
-                    parent.insert(extractor.name.as_ref().unwrap(), res);
-=======
             if let Some(name) = &extractor.name {
                 if let Some(res) = extractor.extract(&resp, regex_cache, &ctx, photon_ctx) {
                     ctx.insert_in_scope(ContextScope::Template, &name, res);
->>>>>>> 0d84ffc0
                 }
             }
         }
@@ -309,10 +300,7 @@
             let mut ctx = Context {
                 variables: FxHashMap::default(),
                 parent: Some(parent_ctx.clone()),
-<<<<<<< HEAD
-=======
                 scope: ContextScope::Request,
->>>>>>> 0d84ffc0
             };
             for (key, value) in attack_values {
                 // TODO: for Value::String values, put them through bake_ctx, since some templates contain DSL things in payloads
