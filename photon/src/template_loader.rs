use std::{collections::HashMap, fmt::Debug, fs};

use photon_dsl::{
    dsl::{CompiledExpression, Value},
    parser::compile_expression,
};
use walkdir::WalkDir;
use yaml_rust2::{Yaml, YamlLoader};

use crate::{
    cache::{Cache, CacheKey, RegexCache},
    get_config,
    http::{get_bracket_pattern, HttpReq},
    template::{
        Condition, Extractor, ExtractorPart, ExtractorType, HttpRequest, Info, Matcher,
        MatcherType, Method, ResponsePart, Severity, Template,
    },
};

#[derive(Debug)]
#[allow(dead_code)] // We never explicitly read from the inner fields, only debug log
pub enum TemplateError {
    MissingField(String),
    InvalidValue(String),
    InvalidDSL(String),
    CantReadFile,
    InvalidYaml,
    Todo(String),
}

fn load_yaml_from_file(file: &str) -> Result<Vec<Yaml>, TemplateError> {
    let file_contents = match fs::read_to_string(file) {
        Ok(contents) => contents,
        Err(_) => return Err(TemplateError::CantReadFile),
    };

    let parsed = match YamlLoader::load_from_str(&file_contents) {
        Ok(content) => content,
        Err(_) => return Err(TemplateError::InvalidYaml),
    };

    if parsed.len() != 1 {
        return Err(TemplateError::InvalidYaml);
    }

    Ok(parsed)
}

fn map_severity(severity: &str) -> Option<Severity> {
    match severity.to_lowercase().as_str() {
        "unknown" => Some(Severity::Unknown),
        "info" => Some(Severity::Info),
        "low" => Some(Severity::Low),
        "medium" => Some(Severity::Medium),
        "high" => Some(Severity::High),
        "critical" => Some(Severity::Critical),
        _ => None,
    }
}

fn map_method(method: &str) -> Option<Method> {
    match method.to_lowercase().as_str() {
        "get" => Some(Method::GET),
        "post" => Some(Method::POST),
        "head" => Some(Method::HEAD),
        "patch" => Some(Method::PATCH),
        "delete" => Some(Method::DELETE),
        "options" => Some(Method::OPTIONS),
        _ => None,
    }
}

fn map_part(part: &str) -> Option<ResponsePart> {
    match part.to_lowercase().as_str() {
        "header" => Some(ResponsePart::Header),
        "body" => Some(ResponsePart::Body),
        "response" => Some(ResponsePart::Response),
        "all" => Some(ResponsePart::All),
        "raw" => Some(ResponsePart::Raw),
        _ => None,
    }
}

fn map_extractor_part(part: &str) -> Option<ExtractorPart> {
    match part.to_lowercase().as_str() {
        "header" => Some(ExtractorPart::Header),
        "cookie" => Some(ExtractorPart::Cookie),
        // Extractor version of ResponseParts
        "body" => Some(ExtractorPart::Body),
        "response" => Some(ExtractorPart::Response),
        "all" => Some(ExtractorPart::All),
        "raw" => Some(ExtractorPart::Raw),
        _ => None,
    }
}

fn map_condition(condition: &str) -> Option<Condition> {
    match condition.to_lowercase().as_str() {
        "or" => Some(Condition::OR),
        "and" => Some(Condition::AND),
        _ => None,
    }
}

fn map_matcher_type(matcher_type: &str) -> Option<MatcherType> {
    match matcher_type.to_lowercase().as_str() {
        "word" => Some(MatcherType::Word(vec![])),
        "dsl" => Some(MatcherType::DSL(vec![])),
        "regex" => Some(MatcherType::Regex(vec![])),
        "status" => Some(MatcherType::Status(vec![])),
        _ => None,
    }
}

fn assert_fields<T>(fields: &[(Option<T>, &str)]) -> Result<(), TemplateError> {
    for (field, name) in fields {
        if field.is_none() {
            return Err(TemplateError::MissingField((*name).to_string()));
        }
    }
    Ok(())
}

pub fn parse_info(yaml: &Yaml) -> Result<Info, TemplateError> {
    let info_name = yaml["name"].as_str();
    let info_author = yaml["author"].as_str();
    let info_description = yaml["description"].as_str();
    let info_severity = yaml["severity"].as_str();

    assert_fields(&[
        (info_name, "name"),
        (info_author, "author"),
        (info_severity, "severity"),
    ])?;

    let description = if let Some(desc) = info_description {
        desc.to_string()
    } else {
        String::new()
    };

    let severity = map_severity(info_severity.unwrap());
    if severity.is_none() {
        return Err(TemplateError::InvalidValue("Severity".into()));
    }

    let references = if yaml["reference"].is_array() {
        yaml["reference"]
            .as_vec()
            .unwrap()
            .iter()
            .map(|item| item.as_str().unwrap().to_string())
            .collect()
    } else if yaml["reference"].as_str().is_some() {
        yaml["reference"]
            .as_str()
            .unwrap()
            .split_terminator('\n')
            .map(|item| item.to_string())
            .collect()
    } else {
        vec![]
    };

    let tags = if yaml["tags"].is_badvalue() {
        vec![]
    } else {
        yaml["tags"]
            .as_str()
            .unwrap()
            .split(',')
            .map(|item| item.to_string())
            .collect()
    };

    Ok(Info {
        name: info_name.unwrap().into(),
        author: info_author.unwrap().into(),
        description,
        severity: severity.unwrap(),
        reference: references,
        tags,
    })
}

fn parse_matcher_type(
    yaml: &Yaml,
    matcher: &mut MatcherType,
    regex_cache: &mut RegexCache,
) -> Result<(), TemplateError> {
    match matcher {
        MatcherType::Word(words) => {
            let words_list = yaml["words"].as_vec();
            if words_list.is_none() {
                return Err(TemplateError::MissingField("words".into()));
            }
            let mut words_strings: Vec<String> = words_list
                .unwrap()
                .iter()
                .map(|item| item.as_str().unwrap().to_string())
                .collect();
            words.append(&mut words_strings);
        }
        MatcherType::DSL(dsls) => {
            let dsl_list = yaml["dsl"].as_vec();
            if dsl_list.is_none() {
                return Err(TemplateError::MissingField("dsl".into()));
            }
            let dsl_list = dsl_list.unwrap();
            let mut dsl_strings: Vec<CompiledExpression> = dsl_list
                .iter()
                .flat_map(|item| compile_expression(item.as_str().unwrap()))
                .collect();
            if dsl_strings.len() != dsl_list.len() {
                let failed = dsl_list
                    .iter()
                    .filter_map(|item| {
                        if compile_expression(item.as_str().unwrap()).is_err() {
                            Some(TemplateError::InvalidDSL(
                                item.as_str().unwrap().to_string(),
                            ))
                        } else {
                            None
                        }
                    })
                    .next();
                return Err(failed.unwrap());
            }
            dsls.append(&mut dsl_strings);
        }
        MatcherType::Regex(regexes) => {
            let regex_list = yaml["regex"].as_vec();
            if regex_list.is_none() {
                return Err(TemplateError::MissingField("regex".into()));
            }
            let regex_strings: Vec<String> = regex_list
                .unwrap()
                .iter()
                .map(|item| item.as_str().unwrap().to_string())
                .collect();

            let patterns: Result<Vec<u32>, _> = regex_strings
                .iter()
                .map(|patt| regex_cache.insert(patt))
                .collect();

            if patterns.is_err() {
                let err = regex_strings
                    .iter()
                    .find(|patt| regex_cache.insert(patt).is_err()) // regex_cache.insert idempotent
                    .cloned()
                    .unwrap();
                return Err(TemplateError::InvalidValue(format!(
                    "Could not parse regex, parse output:\n{}",
                    err
                )));
            }

            *regexes = patterns.unwrap()
        }
        MatcherType::Status(statuses) => {
            let status_list = yaml["status"].as_vec();
            if status_list.is_none() {
                return Err(TemplateError::MissingField("status".into()));
            }
            let mut status_values: Vec<u32> = status_list
                .unwrap()
                .iter()
                .map(|item| item.as_i64().unwrap() as u32)
                .collect();
            statuses.append(&mut status_values);
        }
    }

    Ok(())
}

pub fn parse_extractor(
    yaml: &Yaml,
<<<<<<< HEAD
=======
    matchers_condition: Condition,
>>>>>>> f439b248
    regex_cache: &mut RegexCache,
) -> Result<Extractor, TemplateError> {
    let extractor_part = yaml["part"].as_str();
    let extractor_type = yaml["type"].as_str();
    let extractor_name = yaml["name"].as_str();
    assert_fields(&[(extractor_type, "type")])?;

    // TODO: Default extractor might be both Cookie + Header, so a secret third ExtractorPart
    let part = match extractor_part {
        Some(extractor_part) => {
            map_extractor_part(extractor_part).ok_or(TemplateError::InvalidValue("part".into()))?
        }
        None => ExtractorPart::HeaderCookie,
    };

    let type_name = extractor_type.unwrap();
    let extractor_type = match type_name {
        "word" | "dsl" | "regex" | "status" => {
            let mut matcher_type = map_matcher_type(type_name).unwrap();
            // Modifies matcher_type in-place
            parse_matcher_type(yaml, &mut matcher_type, regex_cache)?;
            ExtractorType::Matcher(matcher_type)
        }
        "kval" => {
            let kval = yaml["kval"].as_vec();
            assert_fields(&[(kval, "kval")])?;
            let kval_strings: Vec<String> = kval
                .unwrap()
                .iter()
                .map(|item| item.as_str().unwrap().to_string())
                .collect();
            ExtractorType::Kval(kval_strings)
        }
        _ => return Err(TemplateError::InvalidValue("type".into())),
    };

    let internal = yaml["internal"].as_bool().unwrap_or(false);
    let group = yaml["group"].as_i64();
    let name = extractor_name.map(|name| name.to_string());

    Ok(Extractor {
        r#type: extractor_type,
        name,
        group,
        internal,
        part,
    })
}

pub fn parse_matcher(
    yaml: &Yaml,
    matchers_condition: Condition,
    regex_cache: &mut RegexCache,
) -> Result<Option<Matcher>, TemplateError> {
    let matcher_part = yaml["part"].as_str();
    let matcher_type = yaml["type"].as_str();
    let matcher_name = yaml["name"].as_str();
    assert_fields(&[(matcher_type, "type")])?;

    let r#type = map_matcher_type(matcher_type.unwrap());
    if r#type.is_none() {
        return Err(TemplateError::InvalidValue("type".into()));
    }

    let mut matcher_type = r#type.unwrap();

    let part = {
        let part_mat = match matcher_part {
            Some(match_part) => map_part(match_part),
            None => Some(ResponsePart::Body),
        };
        if part_mat.is_none() {
<<<<<<< HEAD
            // Mather part is not required if matcher type is DSL
=======
            // Matcher part is not required if matcher type is DSL
>>>>>>> f439b248
            // We also currently ignore missing parts if the match is optional either way
            if matchers_condition == Condition::OR || matches!(matcher_type, MatcherType::DSL(_)) {
                return Ok(None);
            } else {
                return Err(TemplateError::InvalidValue("part".into()));
            }
        }
        part_mat.unwrap()
    };

    let condition = if yaml["condition"].as_str().is_some() {
        match map_condition(yaml["condition"].as_str().unwrap()) {
            Some(condition) => condition,
            None => return Err(TemplateError::InvalidValue("condition".into())),
        }
    } else {
        Condition::OR
    };

    let negative = yaml["negative"].as_bool().unwrap_or(false);
    let internal = yaml["internal"].as_bool().unwrap_or(false);
    let group = yaml["group"].as_i64();

    // Modifies matcher_type in-place
    parse_matcher_type(yaml, &mut matcher_type, regex_cache)?;

    let name = matcher_name.map(|name| name.to_string());

    Ok(Some(Matcher {
        part,
        condition,
        r#type: matcher_type,
        group,
        negative,
        internal,
        name,
    }))
}

pub fn parse_http(yaml: &Yaml, regex_cache: &mut RegexCache) -> Result<HttpRequest, TemplateError> {
    let redirects = yaml["redirects"].as_bool();
    let host_redirects = yaml["host-redirects"].as_bool();
    let max_redirects = yaml["max-redirects"].as_i64();
    let http_method = yaml["method"].as_str();
    let http_body = yaml["body"].as_str();
    let http_matchers = yaml["matchers"].as_vec();
    let http_extractors = yaml["extractors"].as_vec();

    let follow_redirects =
        redirects.is_some_and(|val| val) || host_redirects.is_some_and(|val| val);
    let max_redirects = max_redirects.map(|val| val as u32);

    if http_matchers.is_none() {
        return Err(TemplateError::MissingField("matchers".into()));
    }

    let method = if http_method.is_some() {
        let method_ret = map_method(http_method.unwrap());
        if method_ret.is_none() {
            return Err(TemplateError::InvalidValue("method".into()));
        }
        method_ret.unwrap()
    } else {
        Method::GET
    };

    let body = if let Some(body) = http_body {
        body.to_string()
    } else {
        String::new()
    };

    let matchers_condition = if yaml["matchers-condition"].is_badvalue() {
        Condition::OR
    } else {
        match map_condition(yaml["matchers-condition"].as_str().unwrap()) {
            Some(condition) => condition,
            None => return Err(TemplateError::InvalidValue("matchers-condition".into())),
        }
    };

    let matchers_parsed: Vec<_> = http_matchers
        .unwrap()
        .iter()
        .map(|item| parse_matcher(item, matchers_condition, regex_cache))
        .collect();

    if matchers_parsed.iter().any(Result::is_err) {
        if matchers_condition == Condition::AND {
            return Err(matchers_parsed
                .into_iter()
                .find(Result::is_err)
                .unwrap()
                .unwrap_err());
        } else {
            debug!("matcher failed, but was optional:");
            matchers_parsed
                .iter()
                .filter(|item| item.is_err())
                .for_each(|failed| debug!("{:?}", failed));
        }
    }

    let matchers = matchers_parsed.into_iter().flatten().flatten().collect();

    let extractors = if http_extractors.is_some() {
        let extractors_parsed: Vec<_> = http_extractors
            .unwrap()
            .iter()
<<<<<<< HEAD
            .map(|item| parse_extractor(item, regex_cache))
=======
            .map(|item| parse_extractor(item, matchers_condition, regex_cache))
>>>>>>> f439b248
            .collect();
        if extractors_parsed.iter().any(Result::is_err) {
            return Err(extractors_parsed
                .into_iter()
                .find(Result::is_err)
                .unwrap()
                .unwrap_err());
        }
        extractors_parsed.into_iter().flatten().collect()
    } else {
        vec![]
    };

    // TODO: make generic array/(string edge case) iterator thingy for these
    let mut requests = if yaml["path"].is_array() {
        yaml["path"]
            .as_vec()
            .unwrap()
            .iter()
            .map(|item| HttpReq {
                method,
                body: body.clone(),
                path: item.as_str().unwrap().to_string(),
                raw: String::new(),
                headers: Vec::new(),
                follow_redirects,
                max_redirects,
            })
            .collect()
    } else if yaml["path"].as_str().is_some() {
        yaml["path"]
            .as_str()
            .unwrap()
            .split_terminator('\n')
            .map(|item| HttpReq {
                method,
                body: body.clone(),
                path: item.to_string(),
                raw: String::new(),
                headers: Vec::new(),
                follow_redirects,
                max_redirects,
            })
            .collect()
    } else {
        vec![]
    };

    let mut raw = if yaml["raw"].is_array() {
        yaml["raw"]
            .as_vec()
            .unwrap()
            .iter()
            .map(|item| HttpReq {
                method,
                body: body.clone(),
                path: String::new(),
                raw: item.as_str().unwrap().to_string(),
                headers: Vec::new(),
                follow_redirects,
                max_redirects,
            })
            .collect()
    } else if yaml["raw"].as_str().is_some() {
        vec![HttpReq {
            method,
            body: body.clone(),
            path: String::new(),
            raw: yaml["raw"].as_str().unwrap().into(),
            headers: Vec::new(),
            follow_redirects,
            max_redirects,
        }]
    } else {
        vec![]
    };

    let headers = if yaml["headers"].as_hash().is_some() {
        if yaml["headers"]
            .as_hash()
            .unwrap()
            .iter()
            .any(|(key, value)| key.as_str().is_none() || value.as_str().is_none())
        {
            return Err(TemplateError::InvalidValue(
                "Invalid headers key or value".into(),
            ));
        }
        yaml["headers"]
            .as_hash()
            .unwrap()
            .iter()
            .map(|(key, value)| {
                (
                    key.as_str().unwrap().to_string(),
                    value.as_str().unwrap().to_string(),
                )
            })
            .collect()
    } else {
        vec![]
    };

    requests.append(&mut raw);

    let flattened_headers: Vec<String> = headers.iter().map(|(k, v)| format!("{k}: {v}")).collect();

    requests
        .iter_mut()
        .for_each(|req| req.headers = flattened_headers.clone());

    Ok(HttpRequest {
        matchers_condition,
        matchers,
        extractors,
        path: requests,
    })
}

fn parse_variables(yaml: &Yaml) -> (Vec<(String, Value)>, Vec<(String, String)>) {
    let mut variables = Vec::new();
    let mut dsl_variables = Vec::new();

    let map = yaml.as_hash().unwrap();

    for (k, v) in map {
        if k.is_array() || v.is_array() {
            // TODO: Array support required in DSL
            continue;
        }
        let key = k.as_str().unwrap();
        let value = v.as_str().unwrap();
        if let Some(captures) = get_bracket_pattern().captures(value) {
            // We expect expressions in variables to be standalone
            // If we ever find out that's not the case, we need to do the same as `bake_ctx` in http.rs
            dsl_variables.push((
                key.to_string(),
                String::from(captures.get(1).unwrap().as_str()),
            ));
        } else {
            variables.push((key.to_string(), Value::String(value.to_string())));
        }
    }

    (variables, dsl_variables)
}

pub fn load_template(file: &str, regex_cache: &mut RegexCache) -> Result<Template, TemplateError> {
    let template_yaml = &load_yaml_from_file(file)?[0];

    if template_yaml["info"].is_badvalue() {
        return Err(TemplateError::MissingField("info".into()));
    }
    if template_yaml["id"].is_badvalue() {
        return Err(TemplateError::MissingField("id".into()));
    }
    let id = template_yaml["id"].as_str();

    let info = parse_info(&template_yaml["info"])?;

    // TODO: Handle flow, seems to be DSL based, with a functon called http(idx: int) that returns a boolean
    // for if that http request (defined right below) matched
    // EDIT: The flow is actually JavaScript, which we don't really care for, HOWEVER, most of them should be parseable by us
    // e.g. flow(1) && flow(2) ...
    if !template_yaml["flow"].is_badvalue() {
        if template_yaml["flow"].as_str().is_some() {
            let dsl = compile_expression(template_yaml["flow"].as_str().unwrap());
            //println!("{:?} - {}", dsl, template_yaml["flow"].as_str().unwrap());
        } else {
            return Err(TemplateError::InvalidValue("flow".into()));
        }
        return Err(TemplateError::InvalidYaml);
    }

    let http_parsed = if template_yaml["http"].is_badvalue() {
        vec![]
    } else {
        template_yaml["http"]
            .as_vec()
            .unwrap()
            .iter()
            .map(|yaml| parse_http(yaml, regex_cache))
            .collect()
    };

    if http_parsed.iter().any(Result::is_err) {
        return Err(http_parsed
            .into_iter()
            .find(Result::is_err)
            .unwrap()
            .unwrap_err());
    }

    let http = http_parsed.into_iter().flatten().collect();

    let (variables, dsl_variables) = if template_yaml["variables"].is_hash() {
        parse_variables(&template_yaml["variables"])
    } else {
        (vec![], vec![])
    };

    Ok(Template {
        id: id.unwrap().into(),
        http,
        info,
        variables,
        dsl_variables,
    })
}

pub struct TemplateLoader {
    pub loaded_templates: Vec<Template>,
    pub cache: Cache,
    pub regex_cache: RegexCache,
}

impl TemplateLoader {
    pub fn len(&self) -> usize {
        self.loaded_templates.len()
    }

    pub fn is_empty(&self) -> bool {
        self.len() == 0
    }

    pub fn load_from_path(path: &str) -> Self {
        let mut total = 0;
        let mut success = 0;

        let mut loaded_templates = Vec::new();
        let mut regex_cache = RegexCache::new();

        for entry in WalkDir::new(path).into_iter().flatten() {
            if entry.file_type().is_file()
                && entry.path().extension().is_some()
                && (entry.path().extension().unwrap() == "yml"
                    || entry.path().extension().unwrap() == "yaml")
            {
                let template = load_template(entry.path().to_str().unwrap(), &mut regex_cache);
                if template.is_ok() {
                    success += 1;
                    loaded_templates.push(template.unwrap());
                } else {
                    debug!("{:?} - {}", template, entry.path().to_str().unwrap());
                }
                total += 1;
            }
        }
        debug!(
            "Successfully loaded template ratio: {}/{} - {:.2}%",
            success,
            total,
            (success as f32 / total as f32) * 100.0
        );

        let mut tokens: HashMap<CacheKey, u16> = HashMap::new();
        for template in &loaded_templates {
            for http in &template.http {
                for request in &http.path {
                    tokens
                        .entry(CacheKey(
                            request.method,
                            request.headers.clone(),
                            request.path.clone(),
                        ))
                        .and_modify(|val| *val += 1)
                        .or_insert(1);
                }
            }
        }
        let keys: Vec<CacheKey> = tokens.keys().cloned().collect();
        for key in keys {
            if *tokens.get(&key).unwrap() == 1 {
                tokens.remove(&key);
            }
        }
        let cache = Cache::new(tokens);
        regex_cache.finalize();
        Self {
            cache,
            regex_cache,
            loaded_templates,
        }
    }
}<|MERGE_RESOLUTION|>--- conflicted
+++ resolved
@@ -277,10 +277,6 @@
 
 pub fn parse_extractor(
     yaml: &Yaml,
-<<<<<<< HEAD
-=======
-    matchers_condition: Condition,
->>>>>>> f439b248
     regex_cache: &mut RegexCache,
 ) -> Result<Extractor, TemplateError> {
     let extractor_part = yaml["part"].as_str();
@@ -353,11 +349,7 @@
             None => Some(ResponsePart::Body),
         };
         if part_mat.is_none() {
-<<<<<<< HEAD
-            // Mather part is not required if matcher type is DSL
-=======
             // Matcher part is not required if matcher type is DSL
->>>>>>> f439b248
             // We also currently ignore missing parts if the match is optional either way
             if matchers_condition == Condition::OR || matches!(matcher_type, MatcherType::DSL(_)) {
                 return Ok(None);
@@ -467,11 +459,7 @@
         let extractors_parsed: Vec<_> = http_extractors
             .unwrap()
             .iter()
-<<<<<<< HEAD
             .map(|item| parse_extractor(item, regex_cache))
-=======
-            .map(|item| parse_extractor(item, matchers_condition, regex_cache))
->>>>>>> f439b248
             .collect();
         if extractors_parsed.iter().any(Result::is_err) {
             return Err(extractors_parsed
