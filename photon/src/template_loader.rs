use std::{collections::HashMap, fmt::Debug, fs};

use photon_dsl::{
    dsl::{CompiledExpression, Value},
    parser::compile_expression,
};
use rustc_hash::FxHashMap;
use walkdir::WalkDir;
use yaml_rust2::{Yaml, YamlLoader};

use crate::{
    cache::{Cache, CacheKey, RegexCache},
    get_config,
    http::{get_bracket_pattern, HttpReq},
<<<<<<< HEAD
    template::{
        AttackMode, Classification, Condition, Extractor, ExtractorPart, ExtractorType,
        HttpRequest, Info, Matcher, MatcherType, Method, ResponsePart, Severity, Template,
    },
=======
    matcher::{Extractor, ExtractorPart, ExtractorType, Matcher, MatcherType, ResponsePart},
    template::{AttackMode, Condition, HttpRequest, Info, Method, Severity, Template},
>>>>>>> c3791442
};

#[derive(Debug)]
#[allow(dead_code)] // We never explicitly read from the inner fields, only debug log
pub enum TemplateError {
    MissingField(String),
    InvalidValue(String),
    InvalidDSL(String),
    CantReadFile,
    InvalidYaml,
    Todo(String),
}

fn load_yaml_from_file(file: &str) -> Result<Vec<Yaml>, TemplateError> {
    let file_contents = match fs::read_to_string(file) {
        Ok(contents) => contents,
        Err(_) => return Err(TemplateError::CantReadFile),
    };

    let parsed = match YamlLoader::load_from_str(&file_contents) {
        Ok(content) => content,
        Err(_) => return Err(TemplateError::InvalidYaml),
    };

    if parsed.len() == 1 {
        Ok(parsed)
    } else {
        Err(TemplateError::InvalidYaml)
    }
}

fn map_severity(severity: &str) -> Option<Severity> {
    match severity.to_lowercase().as_str() {
        "unknown" => Some(Severity::Unknown),
        "info" => Some(Severity::Info),
        "low" => Some(Severity::Low),
        "medium" => Some(Severity::Medium),
        "high" => Some(Severity::High),
        "critical" => Some(Severity::Critical),
        _ => None,
    }
}

fn map_method(method: &str) -> Option<Method> {
    match method.to_lowercase().as_str() {
        "get" => Some(Method::GET),
        "post" => Some(Method::POST),
        "head" => Some(Method::HEAD),
        "patch" => Some(Method::PATCH),
        "delete" => Some(Method::DELETE),
        "options" => Some(Method::OPTIONS),
        _ => None,
    }
}

fn map_part(part: &str) -> Option<ResponsePart> {
    match part.to_lowercase().as_str() {
        "header" => Some(ResponsePart::Header),
        "body" => Some(ResponsePart::Body),
        "response" => Some(ResponsePart::Response),
        "all" => Some(ResponsePart::All),
        "raw" => Some(ResponsePart::Raw),
        _ => None,
    }
}

fn map_extractor_part(part: &str) -> Option<ExtractorPart> {
    match part.to_lowercase().as_str() {
        "header" => Some(ExtractorPart::Header),
        "cookie" => Some(ExtractorPart::Cookie),
        // Extractor version of ResponseParts
        "body" => Some(ExtractorPart::Body),
        "response" => Some(ExtractorPart::Response),
        "all" => Some(ExtractorPart::All),
        "raw" => Some(ExtractorPart::Raw),
        _ => None,
    }
}

fn map_condition(condition: &str) -> Option<Condition> {
    match condition.to_lowercase().as_str() {
        "or" => Some(Condition::OR),
        "and" => Some(Condition::AND),
        _ => None,
    }
}

fn map_matcher_type(matcher_type: &str) -> Option<MatcherType> {
    match matcher_type.to_lowercase().as_str() {
        "word" => Some(MatcherType::Word(vec![])),
        "dsl" => Some(MatcherType::DSL(vec![])),
        "regex" => Some(MatcherType::Regex(vec![])),
        "status" => Some(MatcherType::Status(vec![])),
        _ => None,
    }
}

fn assert_fields<T>(fields: &[(Option<T>, &str)]) -> Result<(), TemplateError> {
    for (field, name) in fields {
        if field.is_none() {
            return Err(TemplateError::MissingField((*name).to_string()));
        }
    }
    Ok(())
}

fn parse_classification(yaml: &Yaml) -> Option<Classification> {
    if yaml.is_badvalue() {
        return None;
    }

    let cve_id = match yaml["cve-id"].as_vec() {
        Some(vec) => vec
            .iter()
            .map(|item| item.as_str().unwrap().to_string())
            .collect(),
        None => vec![],
    };
    let cwe_id = match yaml["cwe-id"].as_vec() {
        Some(vec) => vec
            .iter()
            .map(|item| item.as_str().unwrap().to_string())
            .collect(),
        None => vec![],
    };
    let cvss_metrics = yaml["cvss-metrics"]
        .as_str()
        .map(|metrics| metrics.to_string());
    let cvss_score = yaml["cvss-score"].as_f64();

    Some(Classification {
        cve_id,
        cwe_id,
        cvss_metrics,
        cvss_score,
    })
}

fn parse_info(yaml: &Yaml) -> Result<Info, TemplateError> {
    let info_name = yaml["name"].as_str();
    let info_author = yaml["author"].as_str();
    let info_severity = yaml["severity"].as_str();

    assert_fields(&[
        (info_name, "name"),
        (info_author, "author"),
        (info_severity, "severity"),
    ])?;

    let description = match yaml["description"].as_str() {
        Some(desc) => String::from(desc),
        None => String::new(),
    };

    let remediation = yaml["remediation"].as_str().map(|rem| rem.to_string());

    let severity = match map_severity(info_severity.unwrap()) {
        Some(severity) => severity,
        None => return Err(TemplateError::InvalidValue("Severity".into())),
    };

    let reference = match &yaml["reference"] {
        Yaml::Array(arr) => arr
            .iter()
            .map(|item| item.as_str().unwrap().to_string())
            .collect(),
        Yaml::String(reference) => reference.split_terminator('\n').map(String::from).collect(),
        _ => vec![],
    };

    let tags = match yaml["tags"].as_str() {
        Some(tags) => tags.split(',').map(String::from).collect(),
        None => vec![],
    };

    let classification = parse_classification(&yaml["classification"]);

    Ok(Info {
        name: info_name.unwrap().into(),
        author: info_author.unwrap().split(',').map(String::from).collect(),
        description,
        remediation,
        severity,
        classification,
        reference,
        tags,
    })
}

fn parse_matcher_type(
    yaml: &Yaml,
    matcher: &mut MatcherType,
    regex_cache: &mut RegexCache,
) -> Result<(), TemplateError> {
    match matcher {
        MatcherType::Word(words) => {
            let words_list = yaml["words"].as_vec();
            if words_list.is_none() {
                return Err(TemplateError::MissingField("words".into()));
            }
            let mut words_strings: Vec<String> = words_list
                .unwrap()
                .iter()
                .map(|item| item.as_str().unwrap().to_string())
                .collect();
            words.append(&mut words_strings);
        }
        MatcherType::DSL(dsls) => {
            let dsl_list = match yaml["dsl"].as_vec() {
                Some(list) => list,
                None => return Err(TemplateError::MissingField("dsl".into())),
            };
            let mut dsl_strings: Vec<CompiledExpression> = dsl_list
                .iter()
                .flat_map(|item| compile_expression(item.as_str().unwrap()))
                .collect();
            if dsl_strings.len() != dsl_list.len() {
                let failed = dsl_list
                    .iter()
                    .filter_map(|item| {
                        if compile_expression(item.as_str().unwrap()).is_err() {
                            Some(TemplateError::InvalidDSL(
                                item.as_str().unwrap().to_string(),
                            ))
                        } else {
                            None
                        }
                    })
                    .next();
                return Err(failed.unwrap());
            }
            dsls.append(&mut dsl_strings);
        }
        MatcherType::Regex(regexes) => {
            let regex_strings: Vec<String> = match yaml["regex"].as_vec() {
                Some(regexes) => regexes
                    .iter()
                    .map(|item| item.as_str().unwrap().to_string())
                    .collect(),
                None => return Err(TemplateError::MissingField("regex".into())),
            };

            let patterns: Result<Vec<u32>, _> = regex_strings
                .iter()
                .map(|patt| regex_cache.insert(patt))
                .collect();

            if patterns.is_err() {
                let err = regex_strings
                    .iter()
                    .find(|patt| regex_cache.insert(patt).is_err()) // regex_cache.insert idempotent
                    .cloned()
                    .unwrap();
                return Err(TemplateError::InvalidValue(format!(
                    "Could not parse regex, parse output:\n{err}"
                )));
            }

            *regexes = patterns.unwrap()
        }
        MatcherType::Status(statuses) => {
            let mut status_values: Vec<u32> = match yaml["status"].as_vec() {
                Some(list) => list
                    .iter()
                    .map(|item| item.as_i64().unwrap() as u32)
                    .collect(),
                None => return Err(TemplateError::MissingField("status".into())),
            };

            statuses.append(&mut status_values);
        }
    }

    Ok(())
}

pub fn parse_extractor(
    yaml: &Yaml,
    regex_cache: &mut RegexCache,
) -> Result<Extractor, TemplateError> {
    let extractor_part = yaml["part"].as_str();
    let extractor_type = yaml["type"].as_str();
    let extractor_name = yaml["name"].as_str();
    assert_fields(&[(extractor_type, "type")])?;

    let part = match extractor_part {
        Some(extractor_part) => {
            map_extractor_part(extractor_part).ok_or(TemplateError::InvalidValue("part".into()))?
        }
        None => ExtractorPart::HeaderCookie,
    };

    let type_name = extractor_type.unwrap();
    let extractor_type = match type_name {
        "word" | "dsl" | "regex" | "status" => {
            let mut matcher_type = map_matcher_type(type_name).unwrap();
            // Modifies matcher_type in-place
            parse_matcher_type(yaml, &mut matcher_type, regex_cache)?;
            ExtractorType::Matcher(matcher_type)
        }
        "kval" => {
            let kval = yaml["kval"].as_vec();
            assert_fields(&[(kval, "kval")])?;
            let kval_strings: Vec<String> = kval
                .unwrap()
                .iter()
                .map(|item| item.as_str().unwrap().to_string())
                .collect();
            ExtractorType::Kval(kval_strings)
        }
        _ => return Err(TemplateError::InvalidValue("type".into())),
    };

    let internal = yaml["internal"].as_bool().unwrap_or(false);
    let group = yaml["group"].as_i64();
    let name = extractor_name.map(|name| name.to_string());

    Ok(Extractor {
        r#type: extractor_type,
        name,
        group,
        internal,
        part,
    })
}

pub fn parse_matcher(
    yaml: &Yaml,
    matchers_condition: Condition,
    regex_cache: &mut RegexCache,
) -> Result<Option<Matcher>, TemplateError> {
    let matcher_part = yaml["part"].as_str();
    let matcher_type = yaml["type"].as_str();
    let matcher_name = yaml["name"].as_str();
    assert_fields(&[(matcher_type, "type")])?;

    let r#type = map_matcher_type(matcher_type.unwrap());
    if r#type.is_none() {
        return Err(TemplateError::InvalidValue("type".into()));
    }

    let mut matcher_type = r#type.unwrap();

    let part = {
        let part_mat = match matcher_part {
            Some(match_part) => map_part(match_part),
            None => Some(ResponsePart::Body),
        };
        if part_mat.is_none() {
            // Matcher part is not required if matcher type is DSL
            // We also currently ignore missing parts if the match is optional either way
            if matchers_condition == Condition::OR || matches!(matcher_type, MatcherType::DSL(_)) {
                return Ok(None);
            } else {
                return Err(TemplateError::InvalidValue("part".into()));
            }
        }
        part_mat.unwrap()
    };

    let condition = if yaml["condition"].as_str().is_some() {
        match map_condition(yaml["condition"].as_str().unwrap()) {
            Some(condition) => condition,
            None => return Err(TemplateError::InvalidValue("condition".into())),
        }
    } else {
        Condition::OR
    };

    let negative = yaml["negative"].as_bool().unwrap_or(false);
    let internal = yaml["internal"].as_bool().unwrap_or(false);
    let group = yaml["group"].as_i64();

    // Modifies matcher_type in-place
    parse_matcher_type(yaml, &mut matcher_type, regex_cache)?;

    let name = matcher_name.map(|name| name.to_string());

    Ok(Some(Matcher {
        part,
        condition,
        r#type: matcher_type,
        group,
        negative,
        internal,
        name,
    }))
}

pub fn parse_http(yaml: &Yaml, regex_cache: &mut RegexCache) -> Result<HttpRequest, TemplateError> {
    let redirects = yaml["redirects"].as_bool();
    let host_redirects = yaml["host-redirects"].as_bool();
    let max_redirects = yaml["max-redirects"].as_i64();
    let http_method = yaml["method"].as_str();
    let http_body = yaml["body"].as_str();
    let http_matchers = yaml["matchers"].as_vec();
    let http_extractors = yaml["extractors"].as_vec();

    let follow_redirects =
        redirects.is_some_and(|val| val) || host_redirects.is_some_and(|val| val);
    let max_redirects = max_redirects.map(|val| val as u32);

    if http_matchers.is_none() {
        return Err(TemplateError::MissingField("matchers".into()));
    }

    let method = if http_method.is_some() {
        let method_ret = map_method(http_method.unwrap());
        if method_ret.is_none() {
            return Err(TemplateError::InvalidValue("method".into()));
        }
        method_ret.unwrap()
    } else {
        Method::GET
    };

    let body = if let Some(body) = http_body {
        body.to_string()
    } else {
        String::new()
    };

    let matchers_condition = if yaml["matchers-condition"].is_badvalue() {
        Condition::OR
    } else {
        match map_condition(yaml["matchers-condition"].as_str().unwrap()) {
            Some(condition) => condition,
            None => return Err(TemplateError::InvalidValue("matchers-condition".into())),
        }
    };

    let matchers_parsed: Vec<_> = http_matchers
        .unwrap()
        .iter()
        .map(|item| parse_matcher(item, matchers_condition, regex_cache))
        .collect();

    if matchers_parsed.iter().any(Result::is_err) {
        if matchers_condition == Condition::AND {
            return Err(matchers_parsed
                .into_iter()
                .find(Result::is_err)
                .unwrap()
                .unwrap_err());
        } else {
            debug!("matcher failed, but was optional:");
            matchers_parsed
                .iter()
                .filter(|item| item.is_err())
                .for_each(|failed| debug!("{:?}", failed));
        }
    }

    let matchers = matchers_parsed.into_iter().flatten().flatten().collect();

    let extractors = if http_extractors.is_some() {
        let extractors_parsed: Vec<_> = http_extractors
            .unwrap()
            .iter()
            .map(|item| parse_extractor(item, regex_cache))
            .collect();
        if extractors_parsed.iter().any(Result::is_err) {
            return Err(extractors_parsed
                .into_iter()
                .find(Result::is_err)
                .unwrap()
                .unwrap_err());
        }
        extractors_parsed.into_iter().flatten().collect()
    } else {
        vec![]
    };

    // TODO: make generic array/(string edge case) iterator thingy for these
    let mut requests = if yaml["path"].is_array() {
        yaml["path"]
            .as_vec()
            .unwrap()
            .iter()
            .map(|item| HttpReq {
                method,
                body: body.clone(),
                path: item.as_str().unwrap().to_string(),
                raw: String::new(),
                headers: Vec::new(),
                follow_redirects,
                max_redirects,
            })
            .collect()
    } else if yaml["path"].as_str().is_some() {
        yaml["path"]
            .as_str()
            .unwrap()
            .split_terminator('\n')
            .map(|item| HttpReq {
                method,
                body: body.clone(),
                path: item.to_string(),
                raw: String::new(),
                headers: Vec::new(),
                follow_redirects,
                max_redirects,
            })
            .collect()
    } else {
        vec![]
    };

    let mut raw = if yaml["raw"].is_array() {
        yaml["raw"]
            .as_vec()
            .unwrap()
            .iter()
            .map(|item| HttpReq {
                method,
                body: body.clone(),
                path: String::new(),
                raw: item.as_str().unwrap().to_string(),
                headers: Vec::new(),
                follow_redirects,
                max_redirects,
            })
            .collect()
    } else if yaml["raw"].as_str().is_some() {
        vec![HttpReq {
            method,
            body: body.clone(),
            path: String::new(),
            raw: yaml["raw"].as_str().unwrap().into(),
            headers: Vec::new(),
            follow_redirects,
            max_redirects,
        }]
    } else {
        vec![]
    };

    let headers = if yaml["headers"].as_hash().is_some() {
        if yaml["headers"]
            .as_hash()
            .unwrap()
            .iter()
            .any(|(key, value)| key.as_str().is_none() || value.as_str().is_none())
        {
            return Err(TemplateError::InvalidValue(
                "Invalid headers key or value".into(),
            ));
        }
        yaml["headers"]
            .as_hash()
            .unwrap()
            .iter()
            .map(|(key, value)| {
                (
                    key.as_str().unwrap().to_string(),
                    value.as_str().unwrap().to_string(),
                )
            })
            .collect()
    } else {
        vec![]
    };
    let flattened_headers: Vec<String> = headers.iter().map(|(k, v)| format!("{k}: {v}")).collect();

    let attack_mode = if let Some(attack) = yaml["attack"].as_str() {
        match attack {
            "batteringram" => AttackMode::Batteringram,
            "clusterbomb" => AttackMode::Clusterbomb,
            "pitchfork" => AttackMode::Pitchfork,
            _ => {
                return Err(TemplateError::InvalidValue(format!(
                    "Invalid attack mode: {attack}"
                )))
            }
        }
    } else {
        AttackMode::Batteringram
    };

    let mut payloads = FxHashMap::default();

    if let Some(payloads_map) = yaml["payloads"].as_hash() {
        for (key_yaml, values_yaml) in payloads_map {
            let key = key_yaml.as_str();
            let values = values_yaml.as_vec();

            if key.is_none() || values.is_none() {
                debug!(
                    "Invalid payload! key or value is none! key: {:?}, value: {:?}",
                    key, values
                );
                continue;
            }

            let key = key.unwrap();
            let values: Vec<Value> = values
                .unwrap()
                .iter()
                .filter_map(|value| {
                    // Map value to Value::Something, string or int or sth
                    if let Some(val) = value.as_str() {
                        Some(Value::String(String::from(val)))
                    } else if let Some(val) = value.as_i64() {
                        Some(Value::Int(val))
                    } else {
                        value.as_bool().map(Value::Boolean)
                    }
                })
                .collect();

            payloads.insert(String::from(key), values);
        }
    }

    requests.append(&mut raw);
    requests
        .iter_mut()
        .for_each(|req| req.headers = flattened_headers.clone());

    Ok(HttpRequest {
        matchers_condition,
        matchers,
        extractors,
        attack_mode,
        payloads,
        path: requests,
    })
}

fn parse_variables(yaml: &Yaml) -> (Vec<(String, Value)>, Vec<(String, String)>) {
    let mut variables = Vec::new();
    let mut dsl_variables = Vec::new();

    let map = yaml.as_hash().unwrap();

    for (k, v) in map {
        if k.is_array() || v.is_array() {
            // TODO: Array support required in DSL
            continue;
        }
        let key = k.as_str().unwrap();
        let value = v.as_str().unwrap();
        if let Some(captures) = get_bracket_pattern().captures(value) {
            // We expect expressions in variables to be standalone
            // If we ever find out that's not the case, we need to do the same as `bake_ctx` in http.rs
            dsl_variables.push((
                key.to_string(),
                String::from(captures.get(1).unwrap().as_str()),
            ));
        } else {
            variables.push((key.to_string(), Value::String(value.to_string())));
        }
    }

    (variables, dsl_variables)
}

pub fn load_template(file: &str, regex_cache: &mut RegexCache) -> Result<Template, TemplateError> {
    let template_yaml = &load_yaml_from_file(file)?[0];

    if template_yaml["info"].is_badvalue() {
        return Err(TemplateError::MissingField("info".into()));
    }
    if template_yaml["id"].is_badvalue() {
        return Err(TemplateError::MissingField("id".into()));
    }
    let id = template_yaml["id"].as_str();

    let info = parse_info(&template_yaml["info"])?;

    // TODO: Handle flow, seems to be DSL based, with a functon called http(idx: int) that returns a boolean
    // for if that http request (defined right below) matched
    // EDIT: The flow is actually JavaScript, which we don't really care for, HOWEVER, most of them should be parseable by us
    // e.g. flow(1) && flow(2) ...
    if !template_yaml["flow"].is_badvalue() {
        if template_yaml["flow"].as_str().is_some() {
            let dsl = compile_expression(template_yaml["flow"].as_str().unwrap());
            //println!("{:?} - {}", dsl, template_yaml["flow"].as_str().unwrap());
        } else {
            return Err(TemplateError::InvalidValue("flow".into()));
        }
        return Err(TemplateError::InvalidYaml);
    }

    let http_parsed = if template_yaml["http"].is_badvalue() {
        vec![]
    } else {
        template_yaml["http"]
            .as_vec()
            .unwrap()
            .iter()
            .map(|yaml| parse_http(yaml, regex_cache))
            .collect()
    };

    if http_parsed.iter().any(Result::is_err) {
        return Err(http_parsed
            .into_iter()
            .find(Result::is_err)
            .unwrap()
            .unwrap_err());
    }

    let http = http_parsed.into_iter().flatten().collect();

    let (variables, dsl_variables) = if template_yaml["variables"].is_hash() {
        parse_variables(&template_yaml["variables"])
    } else {
        (vec![], vec![])
    };

    Ok(Template {
        id: id.unwrap().into(),
        http,
        info,
        variables,
        dsl_variables,
    })
}

pub struct TemplateLoader {
    pub loaded_templates: Vec<Template>,
    pub cache: Cache,
    pub regex_cache: RegexCache,
}

impl TemplateLoader {
    pub fn len(&self) -> usize {
        self.loaded_templates.len()
    }

    pub fn is_empty(&self) -> bool {
        self.len() == 0
    }

    pub fn load_from_path(path: &str) -> Self {
        let mut total = 0;
        let mut success = 0;

        let mut loaded_templates = Vec::new();
        let mut regex_cache = RegexCache::new();

        for entry in WalkDir::new(path).into_iter().flatten() {
            if entry.file_type().is_file()
                && entry.path().extension().is_some()
                && (entry.path().extension().unwrap() == "yml"
                    || entry.path().extension().unwrap() == "yaml")
            {
                let template = load_template(entry.path().to_str().unwrap(), &mut regex_cache);
                if template.is_ok() {
                    success += 1;
                    loaded_templates.push(template.unwrap());
                } else {
                    debug!("{:?} - {}", template, entry.path().to_str().unwrap());
                }
                total += 1;
            }
        }
        debug!(
            "Successfully loaded template ratio: {}/{} - {:.2}%",
            success,
            total,
            (success as f32 / total as f32) * 100.0
        );

        let mut tokens: HashMap<CacheKey, u16> = HashMap::new();
        for template in &loaded_templates {
            for http in &template.http {
                // TODO: Validate that the cache isn't accidentally leaking
                // responses between same looking paths, where the paths are
                // different due to some DSL stuff
                // e.g. two identical paths with {{randstr}} in different templates
                // will have different random strings, thus possible inconsistency!
                // Have two things to think about
                // 1. paths where dsl variable depends on something, e.g. extractor etc
                // 2. paths where dsl variables are declared in the template
                //    but are either static or deterministic, e.g. {{md5("test")}} but not {{rand_int(1, 100)}}
                // UPDATE: Temporarily resolved by caching all requests with their post-bake urls
                for request in &http.path {
                    tokens
                        .entry(CacheKey(
                            request.method,
                            request.headers.clone(),
                            request.path.clone(),
                        ))
                        .and_modify(|val| *val += 1)
                        .or_insert(1);
                }
            }
        }
        let keys: Vec<CacheKey> = tokens.keys().cloned().collect();
        let mut num_cached = 0;
        for key in keys {
            let num_tokens = *tokens.get(&key).unwrap();
            if num_tokens == 1 {
                tokens.remove(&key);
            }
            num_cached += num_tokens;
        }
        verbose!("Cached requests: {num_cached}");

        let cache = Cache::new(tokens);
        regex_cache.finalize();
        Self {
            cache,
            regex_cache,
            loaded_templates,
        }
    }
}<|MERGE_RESOLUTION|>--- conflicted
+++ resolved
@@ -12,15 +12,8 @@
     cache::{Cache, CacheKey, RegexCache},
     get_config,
     http::{get_bracket_pattern, HttpReq},
-<<<<<<< HEAD
-    template::{
-        AttackMode, Classification, Condition, Extractor, ExtractorPart, ExtractorType,
-        HttpRequest, Info, Matcher, MatcherType, Method, ResponsePart, Severity, Template,
-    },
-=======
     matcher::{Extractor, ExtractorPart, ExtractorType, Matcher, MatcherType, ResponsePart},
     template::{AttackMode, Condition, HttpRequest, Info, Method, Severity, Template},
->>>>>>> c3791442
 };
 
 #[derive(Debug)]
